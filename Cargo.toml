--- conflicted
+++ resolved
@@ -29,12 +29,7 @@
 serde-json-core = { version = "0.5" }
 shadow-derive = { path = "shadow_derive", version = "0.2.1" }
 embedded-storage-async = "0.4"
-<<<<<<< HEAD
-# embedded-mqtt = { git = "ssh://git@github.com/FactbirdHQ/embedded-mqtt.git", rev = "d75bda6" }
-embedded-mqtt = { path = "../embedded-mqtt" }
-=======
 embedded-mqtt = { git = "ssh://git@github.com/FactbirdHQ/embedded-mqtt.git", rev = "d2b7c02" }
->>>>>>> 8b4a21a1
 
 futures = { version = "0.3.28", default-features = false }
 
