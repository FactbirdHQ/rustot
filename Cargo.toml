--- conflicted
+++ resolved
@@ -73,14 +73,10 @@
 
 std = ["serde/std", "serde_cbor?/std"]
 
-<<<<<<< HEAD
-defmt = ["dep:defmt", "heapless/defmt-03", "embedded-mqtt/defmt", "embassy-time/defmt"]
-=======
 defmt = [
     "dep:defmt",
     "heapless/defmt-03",
     "embedded-mqtt/defmt",
     "embassy-time/defmt",
 ]
->>>>>>> 04ac157f
 log = ["dep:log", "embedded-mqtt/log"]