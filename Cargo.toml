--- conflicted
+++ resolved
@@ -29,11 +29,7 @@
 serde-json-core = { version = "0.6" }
 shadow-derive = { path = "shadow_derive", version = "0.2.1" }
 embedded-storage-async = "0.4"
-<<<<<<< HEAD
 embedded-mqtt = { git = "ssh://git@github.com/FactbirdHQ/embedded-mqtt", rev = "74eb53d" }
-=======
-embedded-mqtt = { git = "ssh://git@github.com/FactbirdHQ/embedded-mqtt", rev = "5e28a55da737356a3a9c1597ae4ff123e2481b1b" }
->>>>>>> c3456cd8
 
 futures = { version = "0.3.28", default-features = false }
 
