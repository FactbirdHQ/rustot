--- conflicted
+++ resolved
@@ -36,17 +36,4 @@
 void = { version = "1.0.2", default-features = false }
 env_logger = "0.7.1"
 native-tls = "^0.2"
-<<<<<<< HEAD
 rust-crypto = "^0.2"
-=======
-rust-crypto = "^0.2"
-
-#[patch.'https://github.com/thejpster/embedded-nal']
-#embedded-nal = { path = "../embedded-nal" }
-
-#[patch.'https://github.com/BlackbirdHQ/mqttrust']
-#mqttrust = { path = "../mqttrust" }
-
-#[patch.crates-io]
-#mqttrs = { path = "../mqttrs" }
->>>>>>> 578db053
