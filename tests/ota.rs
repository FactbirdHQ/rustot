#![allow(async_fn_in_trait)]
#![feature(type_alias_impl_trait)]

mod common;

use std::{net::ToSocketAddrs, process};

use common::credentials;
use common::file_handler::{FileHandler, State as FileHandlerState};
use common::network::TlsNetwork;
use embassy_futures::select;
use embassy_sync::blocking_mutex::raw::{NoopRawMutex, RawMutex};
use embassy_time::Duration;
use embedded_mqtt::transport::embedded_nal::NalTransport;
use embedded_mqtt::{
<<<<<<< HEAD
    Config, DomainBroker, IpBroker, Message, QoS, RetainHandling, State, Subscribe,
    SubscribeTopic,
=======
    Config, DomainBroker, IpBroker, Message, QoS, RetainHandling, State, Subscribe, SubscribeTopic,
>>>>>>> 04ac157f
};
use futures::StreamExt;
use serde::{Deserialize, Serialize};
use static_cell::make_static;

use rustot::{
    jobs::{
        self,
        data_types::{DescribeJobExecutionResponse, NextJobExecutionChanged},
        JobTopic, StatusDetails,
    },
    ota::{
        self,
        encoding::{json::OtaJob, FileContext},
        JobEventData, Updater,
    },
};

#[derive(Debug, Deserialize)]
pub enum Jobs<'a> {
    #[serde(rename = "afr_ota")]
    #[serde(borrow)]
    Ota(OtaJob<'a>),
}

impl<'a> Jobs<'a> {
    pub fn ota_job(self) -> Option<OtaJob<'a>> {
        match self {
            Jobs::Ota(ota_job) => Some(ota_job),
        }
    }
}

fn handle_ota<'a, const SUBS: usize>(
    message: Message<'a, NoopRawMutex, SUBS>,
    config: &ota::config::Config,
) -> Option<FileContext> {
    let job = match jobs::Topic::from_str(message.topic_name()) {
        Some(jobs::Topic::NotifyNext) => {
            let (execution_changed, _) =
                serde_json_core::from_slice::<NextJobExecutionChanged<Jobs>>(&message.payload())
                    .ok()?;
            execution_changed.execution?
        }
        Some(jobs::Topic::DescribeAccepted(_)) => {
            let (execution_changed, _) = serde_json_core::from_slice::<
                DescribeJobExecutionResponse<Jobs>,
            >(&message.payload())
            .ok()?;
            execution_changed.execution?
        }
        _ => return None,
    };

    let ota_job = job.job_document?.ota_job()?;

    FileContext::new_from(
        JobEventData {
            job_name: job.job_id,
            ota_document: ota_job,
            status_details: job.status_details,
        },
        0,
        config,
    )
    .ok()
}

#[tokio::test(flavor = "current_thread")]
async fn test_mqtt_ota() {
    env_logger::init();

    log::info!("Starting OTA test...");

    let (thing_name, identity) = credentials::identity();

    let hostname = credentials::HOSTNAME.unwrap();

    static NETWORK: StaticCell<TlsNetwork> = StaticCell::new();
    let network = NETWORK.init(TlsNetwork::new(hostname.to_owned(), identity));

    // Create the MQTT stack
    let broker =
        DomainBroker::<_, 128>::new(format!("{}:8883", hostname).as_str(), network).unwrap();
    let config =
        Config::new(thing_name, broker).keepalive_interval(embassy_time::Duration::from_secs(50));

    static STATE: StaticCell<State<NoopRawMutex, 4096, { 4096 * 10 }, 4>> = StaticCell::new();
    let state = STATE.init(State::<NoopRawMutex, 4096, { 4096 * 10 }, 4>::new());
    let (mut stack, client) = embedded_mqtt::new(state, config);

    let mut file_handler = FileHandler::new("tests/assets/ota_file".to_owned());

    let ota_fut = async {
        let mut jobs_subscription = client
            .subscribe::<2>(Subscribe::new(&[
                SubscribeTopic {
                    topic_path: jobs::JobTopic::NotifyNext
                        .format::<64>(thing_name)?
                        .as_str(),
                    maximum_qos: QoS::AtLeastOnce,
                    no_local: false,
                    retain_as_published: false,
                    retain_handling: RetainHandling::SendAtSubscribeTime,
                },
                SubscribeTopic {
                    topic_path: jobs::JobTopic::DescribeAccepted("$next")
                        .format::<64>(thing_name)?
                        .as_str(),
                    maximum_qos: QoS::AtLeastOnce,
                    no_local: false,
                    retain_as_published: false,
                    retain_handling: RetainHandling::SendAtSubscribeTime,
                },
            ]))
            .await?;

        Updater::check_for_job(&client).await?;

        let config = ota::config::Config::default();
        while let Some(message) = jobs_subscription.next().await {
            if let Some(mut file_ctx) = handle_ota(message, &config) {
                // We have an OTA job, leeeets go!
                Updater::perform_ota(
                    &client,
                    &client,
                    file_ctx.clone(),
                    &mut file_handler,
                    &config,
                )
                .await?;

                assert_eq!(file_handler.plateform_state, FileHandlerState::Swap);

                // Run it twice in this particular integration test, in order to simulate image commit after bootloader swap
                file_ctx
                    .status_details
                    .insert(
                        heapless::String::try_from("self_test").unwrap(),
                        heapless::String::try_from("active").unwrap(),
                    )
                    .unwrap();
                Updater::perform_ota(&client, &client, file_ctx, &mut file_handler, &config)
                    .await?;

                return Ok(());
            }
        }

        Ok::<_, ota::error::OtaError>(())
    };

    let mut transport = NalTransport::new(network);

    match embassy_time::with_timeout(
        embassy_time::Duration::from_secs(25),
        select::select(stack.run(&mut transport), ota_fut),
    )
    .await
    .unwrap()
    {
        select::Either::First(_) => {
            unreachable!()
        }
        select::Either::Second(result) => result.unwrap(),
    };

    assert_eq!(file_handler.plateform_state, FileHandlerState::Boot);
}<|MERGE_RESOLUTION|>--- conflicted
+++ resolved
@@ -13,12 +13,7 @@
 use embassy_time::Duration;
 use embedded_mqtt::transport::embedded_nal::NalTransport;
 use embedded_mqtt::{
-<<<<<<< HEAD
-    Config, DomainBroker, IpBroker, Message, QoS, RetainHandling, State, Subscribe,
-    SubscribeTopic,
-=======
     Config, DomainBroker, IpBroker, Message, QoS, RetainHandling, State, Subscribe, SubscribeTopic,
->>>>>>> 04ac157f
 };
 use futures::StreamExt;
 use serde::{Deserialize, Serialize};
