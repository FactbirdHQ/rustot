--- conflicted
+++ resolved
@@ -11,13 +11,8 @@
 use embassy_futures::select;
 use embassy_sync::blocking_mutex::raw::NoopRawMutex;
 use embedded_mqtt::{
-<<<<<<< HEAD
-    transport::embedded_nal::NalTransport, Config, DomainBroker, IpBroker, State,
-    Subscribe, SubscribeTopic,
-=======
     transport::embedded_nal::NalTransport, Config, DomainBroker, IpBroker, State, Subscribe,
     SubscribeTopic,
->>>>>>> 04ac157f
 };
 use p256::{ecdsa::signature::Signer, NistP256};
 use rustot::provisioning::{
