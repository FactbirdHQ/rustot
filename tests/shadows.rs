//!
//! ## Integration test of `AWS IoT Shadows`
//!
//!
//! This test simulates updates of the shadow state from both device side &
//! cloud side. Cloud side updates are done by publishing directly to the shadow
//! topics, and ignoring the resulting update accepted response. Device side
//! updates are done through the shadow API provided by this crate.
//!
//! The test runs through the following update sequence:
//! 1. Setup clean starting point (`desired = null, reported = null`)
//! 2. Do a `GetShadow` request to sync empty state
//! 3. Update to initial shadow state from the device
//! 4. Assert on the initial state
//! 5. Update state from device
//! 6. Assert on shadow state
//! 7. Update state from cloud
//! 8. Assert on shadow state
//! 9. Update state from device
//! 10. Assert on shadow state
//! 11. Update state from cloud
//! 12. Assert on shadow state
//!

mod common;

use core::fmt::Write;

use common::{
    clock::SysClock,
    credentials,
    network::{Network, TlsNetwork},
};
use embassy_futures::select;
use embassy_sync::blocking_mutex::raw::NoopRawMutex;
use embedded_mqtt::{
    transport::embedded_nal::{self, NalTransport},
<<<<<<< HEAD
    Properties, Publish, QoS, State,
=======
    DomainBroker, Properties, Publish, QoS, State,
>>>>>>> fb8f9812
};
use embedded_nal::Ipv4Addr;
use mqttrust::Mqtt;
use mqttrust_core::{bbqueue::BBBuffer, EventLoop, MqttOptions, Notification};
use native_tls::TlsConnector;
use rustot::shadows::{
    derive::ShadowState, topics::Topic, Patch, Shadow, ShadowPatch, ShadowState,
};
use serde::{de::DeserializeOwned, Deserialize, Serialize};

use smlang::statemachine;
use static_cell::StaticCell;

#[derive(Debug, Clone, Default, PartialEq, Eq, PartialOrd, Ord)]
pub struct ConfigId(pub u8);

impl Serialize for ConfigId {
    fn serialize<S>(&self, serializer: S) -> Result<S::Ok, S::Error>
    where
        S: serde::Serializer,
    {
        let mut str = heapless::String::<3>::new();
        write!(str, "{}", self.0).map_err(serde::ser::Error::custom)?;
        serializer.serialize_str(&str)
    }
}

impl<'de> Deserialize<'de> for ConfigId {
    fn deserialize<D>(deserializer: D) -> Result<Self, D::Error>
    where
        D: serde::Deserializer<'de>,
    {
        heapless::String::<3>::deserialize(deserializer)?
            .parse()
            .map(ConfigId)
            .map_err(serde::de::Error::custom)
    }
}

impl From<u8> for ConfigId {
    fn from(v: u8) -> Self {
        Self(v)
    }
}

#[derive(Debug, Clone, Default, PartialEq, Serialize, Deserialize)]
pub struct NetworkMap<K: Eq, V, const N: usize>(heapless::LinearMap<K, Option<Patch<V>>, N>);

impl<K, V, const N: usize> NetworkMap<K, V, N>
where
    K: Eq,
{
    pub fn insert(&mut self, k: impl Into<K>, v: V) -> Result<(), ()> {
        self.0.insert(k.into(), Some(Patch::Set(v))).map_err(drop)?;
        Ok(())
    }

    pub fn remove(&mut self, k: impl Into<K>) -> Result<(), ()> {
        self.0.insert(k.into(), None).map_err(drop)?;
        Ok(())
    }
}

impl<K, V, const N: usize> ShadowPatch for NetworkMap<K, V, N>
where
    K: Clone + Default + Eq + Serialize + DeserializeOwned,
    V: Clone + Default + Serialize + DeserializeOwned,
{
    type PatchState = NetworkMap<K, V, N>;

    fn apply_patch(&mut self, opt: Self::PatchState) {
        for (id, network) in opt.0.into_iter() {
            match network {
                Some(Patch::Set(v)) => {
                    self.insert(id.clone(), v.clone()).ok();
                }
                None | Some(Patch::Unset) => {
                    self.remove(id.clone()).ok();
                }
            }
        }
    }
}

const MAX_NETWORKS: usize = 5;
type KnownNetworks = NetworkMap<ConfigId, ConnectionOptions, MAX_NETWORKS>;

#[derive(Debug, Clone, Default, Serialize, Deserialize, ShadowState)]
#[shadow("wifi")]
pub struct WifiConfig {
    pub enabled: bool,

    pub known_networks: KnownNetworks,
}

#[derive(Debug, Clone, Default, PartialEq, Serialize, Deserialize)]
pub struct ConnectionOptions {
    pub ssid: heapless::String<64>,
    pub password: Option<heapless::String<64>>,

    pub ip: Option<Ipv4Addr>,
    pub subnet: Option<Ipv4Addr>,
    pub gateway: Option<Ipv4Addr>,
}

#[derive(Debug, Clone)]
pub enum UpdateAction {
    Insert(u8, ConnectionOptions),
    Remove(u8),
    Enabled(bool),
}

statemachine! {
    transitions: {
        *Begin + Delete = DeleteShadow,
        DeleteShadow + Get = GetShadow,
        GetShadow + Load / load_initial = LoadShadow(Option<KnownNetworks>),
        LoadShadow(Option<KnownNetworks>) + CheckInitial / check_initial = Check(Option<KnownNetworks>),
        UpdateFromDevice(UpdateAction) + CheckState / check = Check(Option<KnownNetworks>),
        UpdateFromCloud(UpdateAction) + Ack = AckUpdate,
        AckUpdate + CheckState / check_cloud = Check(Option<KnownNetworks>),
        Check(Option<KnownNetworks>) + UpdateStateFromDevice / get_next_device = UpdateFromDevice(UpdateAction),
        Check(Option<KnownNetworks>) + UpdateStateFromCloud / get_next_cloud = UpdateFromCloud(UpdateAction),
    }
}

impl core::fmt::Debug for States {
    fn fmt(&self, f: &mut std::fmt::Formatter<'_>) -> std::fmt::Result {
        match self {
            Self::Begin => write!(f, "Self::Begin"),
            Self::DeleteShadow => write!(f, "Self::DeleteShadow"),
            Self::GetShadow => write!(f, "Self::GetShadow"),
            Self::AckUpdate => write!(f, "Self::AckUpdate"),
            Self::LoadShadow(t) => write!(f, "Self::LoadShadow({:?})", t),
            Self::UpdateFromDevice(t) => write!(f, "Self::UpdateFromDevice({:?})", t),
            Self::UpdateFromCloud(t) => write!(f, "Self::UpdateFromCloud({:?})", t),
            Self::Check(t) => write!(f, "Self::Check({:?})", t),
        }
    }
}

fn asserts(id: usize) -> ConnectionOptions {
    match id {
        0 => ConnectionOptions {
            ssid: heapless::String::from("MySSID"),
            password: None,
            ip: None,
            subnet: None,
            gateway: None,
        },
        1 => ConnectionOptions {
            ssid: heapless::String::from("MyProtectedSSID"),
            password: Some(heapless::String::from("SecretPass")),
            ip: None,
            subnet: None,
            gateway: None,
        },
        2 => ConnectionOptions {
            ssid: heapless::String::from("CloudSSID"),
            password: Some(heapless::String::from("SecretCloudPass")),
            ip: Some(Ipv4Addr::new(1, 2, 3, 4)),
            subnet: None,
            gateway: None,
        },
        _ => panic!("Unknown assert ID"),
    }
}

pub struct TestContext<'a> {
    shadow: Shadow<'a, WifiConfig, mqttrust_core::Client<'static, 'static, Q_SIZE>>,
    update_cnt: u8,
}

impl<'a> StateMachineContext for TestContext<'a> {
    fn check_initial(
        &mut self,
        _last_update_action: &Option<KnownNetworks>,
    ) -> Option<KnownNetworks> {
        self.check(&UpdateAction::Remove(0))
    }

    fn check_cloud(&mut self) -> Option<KnownNetworks> {
        self.check(&UpdateAction::Remove(0))
    }

    fn check(&mut self, _last_update_action: &UpdateAction) -> Option<KnownNetworks> {
        let mut known_networks = KnownNetworks::default();

        match self.update_cnt {
            0 => {
                // After load_initial
                known_networks.insert(0, asserts(0)).unwrap();
                known_networks.insert(1, asserts(1)).unwrap();
            }
            1 => {
                // After get_next_device
                known_networks.remove(0).unwrap();
                known_networks.insert(1, asserts(1)).unwrap();
            }
            2 => {
                // After get_next_cloud
                known_networks.remove(0).unwrap();
                known_networks.insert(1, asserts(1)).unwrap();
                known_networks.insert(2, asserts(2)).unwrap();
            }
            3 => {
                // After get_next_device
                known_networks.insert(0, asserts(0)).unwrap();
                known_networks.insert(1, asserts(1)).unwrap();
                known_networks.insert(2, asserts(2)).unwrap();
            }
            4 => {
                // After get_next_cloud
                known_networks.insert(0, asserts(0)).unwrap();
                known_networks.insert(1, asserts(1)).unwrap();
                known_networks.remove(2).unwrap();
            }
            5 => return None,
            _ => {}
        }

        Some(known_networks)
    }

    fn get_next_device(&mut self, _: &Option<KnownNetworks>) -> UpdateAction {
        self.update_cnt += 1;
        match self.update_cnt {
            1 => UpdateAction::Remove(0),
            3 => UpdateAction::Insert(0, asserts(0)),
            5 => UpdateAction::Remove(0),
            _ => panic!("Unexpected update counter in `get_next_device`"),
        }
    }

    fn get_next_cloud(&mut self, _: &Option<KnownNetworks>) -> UpdateAction {
        self.update_cnt += 1;

        match self.update_cnt {
            2 => UpdateAction::Insert(2, asserts(2)),
            4 => UpdateAction::Remove(2),
            _ => panic!("Unexpected update counter in `get_next_cloud`"),
        }
    }

    fn load_initial(&mut self) -> Option<KnownNetworks> {
        let mut known_networks = KnownNetworks::default();
        known_networks.insert(0, asserts(0)).unwrap();
        known_networks.insert(1, asserts(1)).unwrap();
        Some(known_networks)
    }
}

impl<'a> StateMachine<TestContext<'a>> {
    pub fn spin(
        &mut self,
        notification: Notification,
        mqtt_client: &embedded_mqtt::MqttClient<'a, M, 1>,
    ) -> bool {
        log::info!("State: {:?}", self.state());
        match (self.state(), notification) {
            (&States::Begin, Notification::Suback(_)) => {
                self.process_event(Events::Delete).unwrap();
            }
            (&States::DeleteShadow, Notification::Suback(_)) => {
                mqtt_client
                    .publish(Publish {
                        dup: false,
                        qos: embedded_mqtt::QoS::AtLeastOnce,
                        retain: false,
                        pid: None,
                        topic_name: &Topic::Update
                            .format::<128>(
                                mqtt_client.client_id(),
                                <WifiConfig as ShadowState>::NAME,
                            )
                            .unwrap(),
                        payload: b"{\"state\":{\"desired\":null,\"reported\":null}}",
                        properties: embedded_mqtt::Properties::Slice(&[]),
                    })
                    .await
                    .unwrap();

                self.process_event(Events::Get).unwrap();
            }
            (&States::GetShadow, Notification::Publish(publish))
                if matches!(
                    publish.topic_name.as_str(),
                    "$aws/things/rustot-test/shadow/name/wifi/update/accepted"
                ) =>
            {
                self.context_mut().shadow.get_shadow().unwrap();
                self.process_event(Events::Load).unwrap();
            }
            (&States::LoadShadow(ref initial_map), Notification::Publish(publish))
                if matches!(
                    publish.topic_name.as_str(),
                    "$aws/things/rustot-test/shadow/name/wifi/get/accepted"
                ) =>
            {
                let initial_map = initial_map.clone();

                self.context_mut()
                    .shadow
                    .update(|_current, desired| {
                        desired.known_networks = Some(initial_map.unwrap());
                    })
                    .unwrap();
                self.process_event(Events::CheckInitial).unwrap();
            }
            (&States::UpdateFromDevice(ref update_action), Notification::Publish(publish))
                if matches!(
                    publish.topic_name.as_str(),
                    "$aws/things/rustot-test/shadow/name/wifi/get/accepted"
                ) =>
            {
                let action = update_action.clone();
                self.context_mut()
                    .shadow
                    .update(|current, desired| match action {
                        UpdateAction::Insert(id, options) => {
                            let mut desired_map = current.known_networks.clone();
                            desired_map.insert(id, options).unwrap();
                            desired.known_networks = Some(desired_map);
                        }
                        UpdateAction::Remove(id) => {
                            let mut desired_map = current.known_networks.clone();
                            desired_map.remove(id).unwrap();
                            desired.known_networks = Some(desired_map);
                        }
                        UpdateAction::Enabled(en) => {
                            desired.enabled = Some(en);
                        }
                    })
                    .unwrap();
                self.process_event(Events::CheckState).unwrap();
            }
            (&States::UpdateFromCloud(ref update_action), Notification::Publish(publish))
                if matches!(
                    publish.topic_name.as_str(),
                    "$aws/things/rustot-test/shadow/name/wifi/get/accepted"
                ) =>
            {
                let desired_known_networks = match update_action {
                    UpdateAction::Insert(id, options) => format!(
                        "\"known_networks\": {{\"{}\":{{\"set\":{}}}}}",
                        id,
                        serde_json_core::to_string::<_, 256>(options).unwrap()
                    ),
                    UpdateAction::Remove(id) => {
                        format!("\"known_networks\": {{\"{}\":\"unset\"}}", id)
                    }
                    &UpdateAction::Enabled(en) => format!("\"enabled\": {}", en),
                };

                let payload = format!(
                    "{{\"state\":{{\"desired\":{{{}}}, \"reported\":{}}}}}",
                    desired_known_networks,
                    serde_json_core::to_string::<_, 512>(self.context().shadow.get()).unwrap()
                );

                log::debug!("Update from cloud: {:?}", payload);

                mqtt_client
                    .publish(Publish {
                        dup: false,
                        qos: QoS::AtLeastOnce,
                        retain: false,
                        pid: None,
                        topic_name: &Topic::Update
                            .format::<128>(
                                mqtt_client.client_id(),
                                <WifiConfig as ShadowState>::NAME,
                            )
                            .unwrap(),
                        payload: payload.as_bytes(),
                        properties: Properties::Slice(&[]),
                    })
                    .unwrap();
                self.process_event(Events::Ack).unwrap();
            }
            (&States::AckUpdate, Notification::Publish(publish))
                if matches!(
                    publish.topic_name.as_str(),
                    "$aws/things/rustot-test/shadow/name/wifi/update/delta"
                ) =>
            {
                self.context_mut()
                    .shadow
                    .handle_message(&publish.topic_name, &publish.payload)
                    .unwrap();

                self.process_event(Events::CheckState).unwrap();
            }
            (&States::Check(ref expected_map), Notification::Publish(publish))
                if matches!(
                    publish.topic_name.as_str(),
                    "$aws/things/rustot-test/shadow/name/wifi/update/accepted"
                        | "$aws/things/rustot-test/shadow/name/wifi/update/delta"
                ) =>
            {
                let expected = expected_map.clone();
                self.context_mut()
                    .shadow
                    .handle_message(&publish.topic_name, &publish.payload)
                    .unwrap();

                match expected {
                    Some(expected_map) => {
                        assert_eq!(self.context().shadow.get().known_networks, expected_map);
                        self.context_mut().shadow.get_shadow().unwrap();
                        let event = if self.context().update_cnt % 2 == 0 {
                            Events::UpdateStateFromDevice
                        } else {
                            Events::UpdateStateFromCloud
                        };
                        self.process_event(event).unwrap();
                    }
                    None => return true,
                }
            }
            (_, Notification::Publish(publish)) => {
                log::warn!("TOPIC: {}", publish.topic_name);
                self.context_mut()
                    .shadow
                    .handle_message(&publish.topic_name, &publish.payload)
                    .unwrap();
            }
            _ => {}
        }

        false
    }
}

#[tokio::test(flavor = "current_thread")]
async fn test_shadows() {
<<<<<<< HEAD
    use embedded_mqtt::DomainBroker;
=======
>>>>>>> fb8f9812
    env_logger::init();

    log::info!("Starting shadows test...");

    let (thing_name, identity) = credentials::identity();

    let hostname = credentials::HOSTNAME.unwrap();
<<<<<<< HEAD
    let network = TlsNetwork::new(hostname.to_owned(), identity);
=======

    static NETWORK: StaticCell<TlsNetwork> = StaticCell::new();
    let network = NETWORK.init(TlsNetwork::new(hostname.to_owned(), identity));
>>>>>>> fb8f9812

    // Create the MQTT stack
    let broker =
        DomainBroker::<_, 128>::new(format!("{}:8883", hostname).as_str(), &network).unwrap();
    let config = embedded_mqtt::Config::new(thing_name, broker)
        .keepalive_interval(embassy_time::Duration::from_secs(50));

<<<<<<< HEAD
    let state = State::<NoopRawMutex, 4096, { 4096 * 10 }, 4>::new();
    let (mut stack, client) = embedded_mqtt::new(state, config);
=======
    let mut state = State::<NoopRawMutex, 4096, { 4096 * 10 }, 4>::new();
    let (mut stack, client) = embedded_mqtt::new(&mut state, config);
>>>>>>> fb8f9812

    let mqtt_client = client;

    let shadow = Shadow::new(WifiConfig::default(), &mqtt_client).unwrap();

    // loop {
    //     if nb::block!(mqtt_eventloop.connect(&mut network)).expect("to connect to mqtt") {
    //         log::info!("Successfully connected to broker");
    //     }

    //     match mqtt_eventloop.yield_event(&mut network) {
    //         Ok(notification) => {
    //             if test_state.spin(notification, &mqtt_client) {
    //                 break;
    //             }
    //         }
    //         Err(_) => {}
    //     }
    // }

    // cloud_updater(mqtt_client);

    let shadows_fut = async {
        shadow.next_update().await;
        todo!()
    };

    let mut transport = NalTransport::new(network);

    match embassy_time::with_timeout(
        embassy_time::Duration::from_secs(25),
        select::select(stack.run(transport), shadows_fut),
    )
    .await
    .unwrap()
    {
        select::Either::First(_) => {
            unreachable!()
        }
        select::Either::Second(result) => result.unwrap(),
    };
}<|MERGE_RESOLUTION|>--- conflicted
+++ resolved
@@ -35,11 +35,7 @@
 use embassy_sync::blocking_mutex::raw::NoopRawMutex;
 use embedded_mqtt::{
     transport::embedded_nal::{self, NalTransport},
-<<<<<<< HEAD
-    Properties, Publish, QoS, State,
-=======
     DomainBroker, Properties, Publish, QoS, State,
->>>>>>> fb8f9812
 };
 use embedded_nal::Ipv4Addr;
 use mqttrust::Mqtt;
@@ -476,10 +472,6 @@
 
 #[tokio::test(flavor = "current_thread")]
 async fn test_shadows() {
-<<<<<<< HEAD
-    use embedded_mqtt::DomainBroker;
-=======
->>>>>>> fb8f9812
     env_logger::init();
 
     log::info!("Starting shadows test...");
@@ -487,13 +479,9 @@
     let (thing_name, identity) = credentials::identity();
 
     let hostname = credentials::HOSTNAME.unwrap();
-<<<<<<< HEAD
-    let network = TlsNetwork::new(hostname.to_owned(), identity);
-=======
 
     static NETWORK: StaticCell<TlsNetwork> = StaticCell::new();
     let network = NETWORK.init(TlsNetwork::new(hostname.to_owned(), identity));
->>>>>>> fb8f9812
 
     // Create the MQTT stack
     let broker =
@@ -501,13 +489,8 @@
     let config = embedded_mqtt::Config::new(thing_name, broker)
         .keepalive_interval(embassy_time::Duration::from_secs(50));
 
-<<<<<<< HEAD
-    let state = State::<NoopRawMutex, 4096, { 4096 * 10 }, 4>::new();
-    let (mut stack, client) = embedded_mqtt::new(state, config);
-=======
     let mut state = State::<NoopRawMutex, 4096, { 4096 * 10 }, 4>::new();
     let (mut stack, client) = embedded_mqtt::new(&mut state, config);
->>>>>>> fb8f9812
 
     let mqtt_client = client;
 
