//!
//! ## Integration test of `AWS IoT Shadows`
//!
//!
//! This test simulates updates of the shadow state from both device side &
//! cloud side. Cloud side updates are done by publishing directly to the shadow
//! topics, and ignoring the resulting update accepted response. Device side
//! updates are done through the shadow API provided by this crate.
//!
//! The test runs through the following update sequence:
//! 1. Setup clean starting point (`desired = null, reported = null`)
//! 2. Do a `GetShadow` request to sync empty state
//! 3. Update to initial shadow state from the device
//! 4. Assert on the initial state
//! 5. Update state from device
//! 6. Assert on shadow state
//! 7. Update state from cloud
//! 8. Assert on shadow state
//! 9. Update state from device
//! 10. Assert on shadow state
//! 11. Update state from cloud
//! 12. Assert on shadow state
//!

mod common;

use core::fmt::Write;

<<<<<<< HEAD
use common::{clock::SysClock, credentials, network::Network};
use embedded_mqtt::{Properties, Publish, QoS};
=======
use common::{
    clock::SysClock,
    credentials,
    network::{Network, TlsNetwork},
};
use embassy_futures::select;
use embassy_sync::blocking_mutex::raw::NoopRawMutex;
use embedded_mqtt::{
    transport::embedded_nal::{self, NalTransport},
    Properties, Publish, QoS, State,
};
>>>>>>> 04ac157f
use embedded_nal::Ipv4Addr;
use mqttrust::Mqtt;
use mqttrust_core::{bbqueue::BBBuffer, EventLoop, MqttOptions, Notification};
use native_tls::TlsConnector;
use rustot::shadows::{
    derive::ShadowState, topics::Topic, Patch, Shadow, ShadowPatch, ShadowState,
};
use serde::{de::DeserializeOwned, Deserialize, Serialize};

use smlang::statemachine;

#[derive(Debug, Clone, Default, PartialEq, Eq, PartialOrd, Ord)]
pub struct ConfigId(pub u8);

impl Serialize for ConfigId {
    fn serialize<S>(&self, serializer: S) -> Result<S::Ok, S::Error>
    where
        S: serde::Serializer,
    {
        let mut str = heapless::String::<3>::new();
        write!(str, "{}", self.0).map_err(serde::ser::Error::custom)?;
        serializer.serialize_str(&str)
    }
}

impl<'de> Deserialize<'de> for ConfigId {
    fn deserialize<D>(deserializer: D) -> Result<Self, D::Error>
    where
        D: serde::Deserializer<'de>,
    {
        heapless::String::<3>::deserialize(deserializer)?
            .parse()
            .map(ConfigId)
            .map_err(serde::de::Error::custom)
    }
}

impl From<u8> for ConfigId {
    fn from(v: u8) -> Self {
        Self(v)
    }
}

#[derive(Debug, Clone, Default, PartialEq, Serialize, Deserialize)]
pub struct NetworkMap<K: Eq, V, const N: usize>(heapless::LinearMap<K, Option<Patch<V>>, N>);

impl<K, V, const N: usize> NetworkMap<K, V, N>
where
    K: Eq,
{
    pub fn insert(&mut self, k: impl Into<K>, v: V) -> Result<(), ()> {
        self.0.insert(k.into(), Some(Patch::Set(v))).map_err(drop)?;
        Ok(())
    }

    pub fn remove(&mut self, k: impl Into<K>) -> Result<(), ()> {
        self.0.insert(k.into(), None).map_err(drop)?;
        Ok(())
    }
}

impl<K, V, const N: usize> ShadowPatch for NetworkMap<K, V, N>
where
    K: Clone + Default + Eq + Serialize + DeserializeOwned,
    V: Clone + Default + Serialize + DeserializeOwned,
{
    type PatchState = NetworkMap<K, V, N>;

    fn apply_patch(&mut self, opt: Self::PatchState) {
        for (id, network) in opt.0.into_iter() {
            match network {
                Some(Patch::Set(v)) => {
                    self.insert(id.clone(), v.clone()).ok();
                }
                None | Some(Patch::Unset) => {
                    self.remove(id.clone()).ok();
                }
            }
        }
    }
}

const MAX_NETWORKS: usize = 5;
type KnownNetworks = NetworkMap<ConfigId, ConnectionOptions, MAX_NETWORKS>;

#[derive(Debug, Clone, Default, Serialize, Deserialize, ShadowState)]
#[shadow("wifi")]
pub struct WifiConfig {
    pub enabled: bool,

    pub known_networks: KnownNetworks,
}

#[derive(Debug, Clone, Default, PartialEq, Serialize, Deserialize)]
pub struct ConnectionOptions {
    pub ssid: heapless::String<64>,
    pub password: Option<heapless::String<64>>,

    pub ip: Option<Ipv4Addr>,
    pub subnet: Option<Ipv4Addr>,
    pub gateway: Option<Ipv4Addr>,
}

#[derive(Debug, Clone)]
pub enum UpdateAction {
    Insert(u8, ConnectionOptions),
    Remove(u8),
    Enabled(bool),
}

statemachine! {
    transitions: {
        *Begin + Delete = DeleteShadow,
        DeleteShadow + Get = GetShadow,
        GetShadow + Load / load_initial = LoadShadow(Option<KnownNetworks>),
        LoadShadow(Option<KnownNetworks>) + CheckInitial / check_initial = Check(Option<KnownNetworks>),
        UpdateFromDevice(UpdateAction) + CheckState / check = Check(Option<KnownNetworks>),
        UpdateFromCloud(UpdateAction) + Ack = AckUpdate,
        AckUpdate + CheckState / check_cloud = Check(Option<KnownNetworks>),
        Check(Option<KnownNetworks>) + UpdateStateFromDevice / get_next_device = UpdateFromDevice(UpdateAction),
        Check(Option<KnownNetworks>) + UpdateStateFromCloud / get_next_cloud = UpdateFromCloud(UpdateAction),
    }
}

impl core::fmt::Debug for States {
    fn fmt(&self, f: &mut std::fmt::Formatter<'_>) -> std::fmt::Result {
        match self {
            Self::Begin => write!(f, "Self::Begin"),
            Self::DeleteShadow => write!(f, "Self::DeleteShadow"),
            Self::GetShadow => write!(f, "Self::GetShadow"),
            Self::AckUpdate => write!(f, "Self::AckUpdate"),
            Self::LoadShadow(t) => write!(f, "Self::LoadShadow({:?})", t),
            Self::UpdateFromDevice(t) => write!(f, "Self::UpdateFromDevice({:?})", t),
            Self::UpdateFromCloud(t) => write!(f, "Self::UpdateFromCloud({:?})", t),
            Self::Check(t) => write!(f, "Self::Check({:?})", t),
        }
    }
}

fn asserts(id: usize) -> ConnectionOptions {
    match id {
        0 => ConnectionOptions {
            ssid: heapless::String::from("MySSID"),
            password: None,
            ip: None,
            subnet: None,
            gateway: None,
        },
        1 => ConnectionOptions {
            ssid: heapless::String::from("MyProtectedSSID"),
            password: Some(heapless::String::from("SecretPass")),
            ip: None,
            subnet: None,
            gateway: None,
        },
        2 => ConnectionOptions {
            ssid: heapless::String::from("CloudSSID"),
            password: Some(heapless::String::from("SecretCloudPass")),
            ip: Some(Ipv4Addr::new(1, 2, 3, 4)),
            subnet: None,
            gateway: None,
        },
        _ => panic!("Unknown assert ID"),
    }
}

pub struct TestContext<'a> {
    shadow: Shadow<'a, WifiConfig, mqttrust_core::Client<'static, 'static, Q_SIZE>>,
    update_cnt: u8,
}

impl<'a> StateMachineContext for TestContext<'a> {
    fn check_initial(
        &mut self,
        _last_update_action: &Option<KnownNetworks>,
    ) -> Option<KnownNetworks> {
        self.check(&UpdateAction::Remove(0))
    }

    fn check_cloud(&mut self) -> Option<KnownNetworks> {
        self.check(&UpdateAction::Remove(0))
    }

    fn check(&mut self, _last_update_action: &UpdateAction) -> Option<KnownNetworks> {
        let mut known_networks = KnownNetworks::default();

        match self.update_cnt {
            0 => {
                // After load_initial
                known_networks.insert(0, asserts(0)).unwrap();
                known_networks.insert(1, asserts(1)).unwrap();
            }
            1 => {
                // After get_next_device
                known_networks.remove(0).unwrap();
                known_networks.insert(1, asserts(1)).unwrap();
            }
            2 => {
                // After get_next_cloud
                known_networks.remove(0).unwrap();
                known_networks.insert(1, asserts(1)).unwrap();
                known_networks.insert(2, asserts(2)).unwrap();
            }
            3 => {
                // After get_next_device
                known_networks.insert(0, asserts(0)).unwrap();
                known_networks.insert(1, asserts(1)).unwrap();
                known_networks.insert(2, asserts(2)).unwrap();
            }
            4 => {
                // After get_next_cloud
                known_networks.insert(0, asserts(0)).unwrap();
                known_networks.insert(1, asserts(1)).unwrap();
                known_networks.remove(2).unwrap();
            }
            5 => return None,
            _ => {}
        }

        Some(known_networks)
    }

    fn get_next_device(&mut self, _: &Option<KnownNetworks>) -> UpdateAction {
        self.update_cnt += 1;
        match self.update_cnt {
            1 => UpdateAction::Remove(0),
            3 => UpdateAction::Insert(0, asserts(0)),
            5 => UpdateAction::Remove(0),
            _ => panic!("Unexpected update counter in `get_next_device`"),
        }
    }

    fn get_next_cloud(&mut self, _: &Option<KnownNetworks>) -> UpdateAction {
        self.update_cnt += 1;

        match self.update_cnt {
            2 => UpdateAction::Insert(2, asserts(2)),
            4 => UpdateAction::Remove(2),
            _ => panic!("Unexpected update counter in `get_next_cloud`"),
        }
    }

    fn load_initial(&mut self) -> Option<KnownNetworks> {
        let mut known_networks = KnownNetworks::default();
        known_networks.insert(0, asserts(0)).unwrap();
        known_networks.insert(1, asserts(1)).unwrap();
        Some(known_networks)
    }
}

impl<'a> StateMachine<TestContext<'a>> {
    pub fn spin(
        &mut self,
        notification: Notification,
        mqtt_client: &embedded_mqtt::MqttClient<'a, M, 1>,
    ) -> bool {
        log::info!("State: {:?}", self.state());
        match (self.state(), notification) {
            (&States::Begin, Notification::Suback(_)) => {
                self.process_event(Events::Delete).unwrap();
            }
            (&States::DeleteShadow, Notification::Suback(_)) => {
                mqtt_client
                    .publish(Publish {
                        dup: false,
                        qos: embedded_mqtt::QoS::AtLeastOnce,
                        retain: false,
                        pid: None,
                        topic_name: &Topic::Update
                            .format::<128>(
                                mqtt_client.client_id(),
                                <WifiConfig as ShadowState>::NAME,
                            )
                            .unwrap(),
                        payload: b"{\"state\":{\"desired\":null,\"reported\":null}}",
                        properties: embedded_mqtt::Properties::Slice(&[]),
                    })
                    .await
                    .unwrap();

                self.process_event(Events::Get).unwrap();
            }
            (&States::GetShadow, Notification::Publish(publish))
                if matches!(
                    publish.topic_name.as_str(),
                    "$aws/things/rustot-test/shadow/name/wifi/update/accepted"
                ) =>
            {
                self.context_mut().shadow.get_shadow().unwrap();
                self.process_event(Events::Load).unwrap();
            }
            (&States::LoadShadow(ref initial_map), Notification::Publish(publish))
                if matches!(
                    publish.topic_name.as_str(),
                    "$aws/things/rustot-test/shadow/name/wifi/get/accepted"
                ) =>
            {
                let initial_map = initial_map.clone();

                self.context_mut()
                    .shadow
                    .update(|_current, desired| {
                        desired.known_networks = Some(initial_map.unwrap());
                    })
                    .unwrap();
                self.process_event(Events::CheckInitial).unwrap();
            }
            (&States::UpdateFromDevice(ref update_action), Notification::Publish(publish))
                if matches!(
                    publish.topic_name.as_str(),
                    "$aws/things/rustot-test/shadow/name/wifi/get/accepted"
                ) =>
            {
                let action = update_action.clone();
                self.context_mut()
                    .shadow
                    .update(|current, desired| match action {
                        UpdateAction::Insert(id, options) => {
                            let mut desired_map = current.known_networks.clone();
                            desired_map.insert(id, options).unwrap();
                            desired.known_networks = Some(desired_map);
                        }
                        UpdateAction::Remove(id) => {
                            let mut desired_map = current.known_networks.clone();
                            desired_map.remove(id).unwrap();
                            desired.known_networks = Some(desired_map);
                        }
                        UpdateAction::Enabled(en) => {
                            desired.enabled = Some(en);
                        }
                    })
                    .unwrap();
                self.process_event(Events::CheckState).unwrap();
            }
            (&States::UpdateFromCloud(ref update_action), Notification::Publish(publish))
                if matches!(
                    publish.topic_name.as_str(),
                    "$aws/things/rustot-test/shadow/name/wifi/get/accepted"
                ) =>
            {
                let desired_known_networks = match update_action {
                    UpdateAction::Insert(id, options) => format!(
                        "\"known_networks\": {{\"{}\":{{\"set\":{}}}}}",
                        id,
                        serde_json_core::to_string::<_, 256>(options).unwrap()
                    ),
                    UpdateAction::Remove(id) => {
                        format!("\"known_networks\": {{\"{}\":\"unset\"}}", id)
                    }
                    &UpdateAction::Enabled(en) => format!("\"enabled\": {}", en),
                };

                let payload = format!(
                    "{{\"state\":{{\"desired\":{{{}}}, \"reported\":{}}}}}",
                    desired_known_networks,
                    serde_json_core::to_string::<_, 512>(self.context().shadow.get()).unwrap()
                );

                log::debug!("Update from cloud: {:?}", payload);

                mqtt_client
                    .publish(Publish {
                        dup: false,
                        qos: QoS::AtLeastOnce,
                        retain: false,
                        pid: None,
                        topic_name: &Topic::Update
                            .format::<128>(
                                mqtt_client.client_id(),
                                <WifiConfig as ShadowState>::NAME,
                            )
                            .unwrap(),
                        payload: payload.as_bytes(),
                        properties: Properties::Slice(&[]),
                    })
                    .unwrap();
                self.process_event(Events::Ack).unwrap();
            }
            (&States::AckUpdate, Notification::Publish(publish))
                if matches!(
                    publish.topic_name.as_str(),
                    "$aws/things/rustot-test/shadow/name/wifi/update/delta"
                ) =>
            {
                self.context_mut()
                    .shadow
                    .handle_message(&publish.topic_name, &publish.payload)
                    .unwrap();

                self.process_event(Events::CheckState).unwrap();
            }
            (&States::Check(ref expected_map), Notification::Publish(publish))
                if matches!(
                    publish.topic_name.as_str(),
                    "$aws/things/rustot-test/shadow/name/wifi/update/accepted"
                        | "$aws/things/rustot-test/shadow/name/wifi/update/delta"
                ) =>
            {
                let expected = expected_map.clone();
                self.context_mut()
                    .shadow
                    .handle_message(&publish.topic_name, &publish.payload)
                    .unwrap();

                match expected {
                    Some(expected_map) => {
                        assert_eq!(self.context().shadow.get().known_networks, expected_map);
                        self.context_mut().shadow.get_shadow().unwrap();
                        let event = if self.context().update_cnt % 2 == 0 {
                            Events::UpdateStateFromDevice
                        } else {
                            Events::UpdateStateFromCloud
                        };
                        self.process_event(event).unwrap();
                    }
                    None => return true,
                }
            }
            (_, Notification::Publish(publish)) => {
                log::warn!("TOPIC: {}", publish.topic_name);
                self.context_mut()
                    .shadow
                    .handle_message(&publish.topic_name, &publish.payload)
                    .unwrap();
            }
            _ => {}
        }

        false
    }
}

#[tokio::test(flavor = "current_thread")]
async fn test_shadows() {
<<<<<<< HEAD
=======
    use embedded_mqtt::DomainBroker;
>>>>>>> 04ac157f
    env_logger::init();

    log::info!("Starting shadows test...");

    let (thing_name, identity) = credentials::identity();

    let hostname = credentials::HOSTNAME.unwrap();
<<<<<<< HEAD
    let network = make_static!(TlsNetwork::new(hostname.to_owned(), identity));

    // Create the MQTT stack
    let broker =
        DomainBroker::<_, 128>::new(format!("{}:8883", hostname).as_str(), network).unwrap();
    let config =
        Config::new(thing_name, broker).keepalive_interval(embassy_time::Duration::from_secs(50));

    let state = make_static!(State::<NoopRawMutex, 4096, { 4096 * 10 }, 4>::new());
    let (mut stack, client) = embedded_mqtt::new(state, config);

    let mqtt_client = make_static!(client);

    let shadow = Shadow::new(WifiConfig::default(), mqtt_client).unwrap();
=======
    let network = TlsNetwork::new(hostname.to_owned(), identity);

    // Create the MQTT stack
    let broker =
        DomainBroker::<_, 128>::new(format!("{}:8883", hostname).as_str(), &network).unwrap();
    let config = embedded_mqtt::Config::new(thing_name, broker)
        .keepalive_interval(embassy_time::Duration::from_secs(50));

    let state = State::<NoopRawMutex, 4096, { 4096 * 10 }, 4>::new();
    let (mut stack, client) = embedded_mqtt::new(state, config);

    let mqtt_client = client;

    let shadow = Shadow::new(WifiConfig::default(), &mqtt_client).unwrap();
>>>>>>> 04ac157f

    // loop {
    //     if nb::block!(mqtt_eventloop.connect(&mut network)).expect("to connect to mqtt") {
    //         log::info!("Successfully connected to broker");
    //     }

    //     match mqtt_eventloop.yield_event(&mut network) {
    //         Ok(notification) => {
    //             if test_state.spin(notification, &mqtt_client) {
    //                 break;
    //             }
    //         }
    //         Err(_) => {}
    //     }
    // }

<<<<<<< HEAD
    cloud_updater(mqtt_client);
=======
    // cloud_updater(mqtt_client);
>>>>>>> 04ac157f

    let shadows_fut = async {
        shadow.next_update().await;
        todo!()
    };

    let mut transport = NalTransport::new(network);

    match embassy_time::with_timeout(
        embassy_time::Duration::from_secs(25),
        select::select(stack.run(transport), shadows_fut),
    )
    .await
    .unwrap()
    {
        select::Either::First(_) => {
            unreachable!()
        }
        select::Either::Second(result) => result.unwrap(),
    };
}<|MERGE_RESOLUTION|>--- conflicted
+++ resolved
@@ -26,10 +26,6 @@
 
 use core::fmt::Write;
 
-<<<<<<< HEAD
-use common::{clock::SysClock, credentials, network::Network};
-use embedded_mqtt::{Properties, Publish, QoS};
-=======
 use common::{
     clock::SysClock,
     credentials,
@@ -38,10 +34,8 @@
 use embassy_futures::select;
 use embassy_sync::blocking_mutex::raw::NoopRawMutex;
 use embedded_mqtt::{
-    transport::embedded_nal::{self, NalTransport},
-    Properties, Publish, QoS, State,
+    transport::embedded_nal::{self, NalTransport}, DomainBroker, Properties, Publish, QoS, State
 };
->>>>>>> 04ac157f
 use embedded_nal::Ipv4Addr;
 use mqttrust::Mqtt;
 use mqttrust_core::{bbqueue::BBBuffer, EventLoop, MqttOptions, Notification};
@@ -52,6 +46,7 @@
 use serde::{de::DeserializeOwned, Deserialize, Serialize};
 
 use smlang::statemachine;
+use static_cell::StaticCell;
 
 #[derive(Debug, Clone, Default, PartialEq, Eq, PartialOrd, Ord)]
 pub struct ConfigId(pub u8);
@@ -476,10 +471,6 @@
 
 #[tokio::test(flavor = "current_thread")]
 async fn test_shadows() {
-<<<<<<< HEAD
-=======
-    use embedded_mqtt::DomainBroker;
->>>>>>> 04ac157f
     env_logger::init();
 
     log::info!("Starting shadows test...");
@@ -487,23 +478,9 @@
     let (thing_name, identity) = credentials::identity();
 
     let hostname = credentials::HOSTNAME.unwrap();
-<<<<<<< HEAD
-    let network = make_static!(TlsNetwork::new(hostname.to_owned(), identity));
-
-    // Create the MQTT stack
-    let broker =
-        DomainBroker::<_, 128>::new(format!("{}:8883", hostname).as_str(), network).unwrap();
-    let config =
-        Config::new(thing_name, broker).keepalive_interval(embassy_time::Duration::from_secs(50));
-
-    let state = make_static!(State::<NoopRawMutex, 4096, { 4096 * 10 }, 4>::new());
-    let (mut stack, client) = embedded_mqtt::new(state, config);
-
-    let mqtt_client = make_static!(client);
-
-    let shadow = Shadow::new(WifiConfig::default(), mqtt_client).unwrap();
-=======
-    let network = TlsNetwork::new(hostname.to_owned(), identity);
+    
+    static NETWORK: StaticCell<TlsNetwork> = StaticCell::new();
+    let network = NETWORK.init(TlsNetwork::new(hostname.to_owned(), identity));
 
     // Create the MQTT stack
     let broker =
@@ -517,7 +494,6 @@
     let mqtt_client = client;
 
     let shadow = Shadow::new(WifiConfig::default(), &mqtt_client).unwrap();
->>>>>>> 04ac157f
 
     // loop {
     //     if nb::block!(mqtt_eventloop.connect(&mut network)).expect("to connect to mqtt") {
@@ -534,11 +510,7 @@
     //     }
     // }
 
-<<<<<<< HEAD
-    cloud_updater(mqtt_client);
-=======
     // cloud_updater(mqtt_client);
->>>>>>> 04ac157f
 
     let shadows_fut = async {
         shadow.next_update().await;
