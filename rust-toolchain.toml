[toolchain]
<<<<<<< HEAD
channel = "nightly-2024-06-17"
components = ["rust-src", "rustfmt", "llvm-tools", "clippy"]
=======
channel = "1.79"
components = ["rust-src", "rustfmt", "llvm-tools"]
>>>>>>> 1e414a8d
targets = [
    "x86_64-unknown-linux-gnu",
    "thumbv6m-none-eabi",
    "thumbv7em-none-eabihf",
<<<<<<< HEAD
    "thumbv6m-none-eabi",
=======
>>>>>>> 1e414a8d
]<|MERGE_RESOLUTION|>--- conflicted
+++ resolved
@@ -1,17 +1,8 @@
 [toolchain]
-<<<<<<< HEAD
-channel = "nightly-2024-06-17"
-components = ["rust-src", "rustfmt", "llvm-tools", "clippy"]
-=======
 channel = "1.79"
 components = ["rust-src", "rustfmt", "llvm-tools"]
->>>>>>> 1e414a8d
 targets = [
     "x86_64-unknown-linux-gnu",
     "thumbv6m-none-eabi",
     "thumbv7em-none-eabihf",
-<<<<<<< HEAD
-    "thumbv6m-none-eabi",
-=======
->>>>>>> 1e414a8d
 ]