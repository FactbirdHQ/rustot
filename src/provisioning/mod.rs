pub mod data_types;
mod error;
pub mod topics;

use core::future::Future;

use embassy_sync::blocking_mutex::raw::RawMutex;
use embedded_mqtt::{
    DeferredPayload, EncodingError, Message, Publish, QoS, RetainHandling, Subscribe,
    SubscribeTopic, Subscription,
};
use futures::StreamExt;
use serde::Serialize;
use serde::{de::DeserializeOwned, Deserialize};

pub use error::Error;

use self::data_types::CreateCertificateFromCsrRequest;
use self::{
    data_types::{
        CreateKeysAndCertificateResponse, ErrorResponse, RegisterThingRequest,
        RegisterThingResponse,
    },
    topics::{PayloadFormat, Topic},
};

pub trait CredentialHandler {
    fn store_credentials(
        &mut self,
        credentials: Credentials<'_>,
    ) -> impl Future<Output = Result<(), Error>>;
}

#[derive(Debug)]
pub struct Credentials<'a> {
    pub certificate_id: &'a str,
    pub certificate_pem: &'a str,
    pub private_key: Option<&'a str>,
}

pub struct FleetProvisioner;

impl FleetProvisioner {
    pub async fn provision<'a, C, M: RawMutex, const SUBS: usize>(
        mqtt: &'a embedded_mqtt::MqttClient<'a, M, SUBS>,
        template_name: &str,
        parameters: Option<impl Serialize>,
        credential_handler: &mut impl CredentialHandler,
    ) -> Result<Option<C>, Error>
    where
        C: DeserializeOwned,
    {
        Self::provision_inner(
            mqtt,
            template_name,
            parameters,
            None,
            credential_handler,
            PayloadFormat::Json,
        )
        .await
    }

    pub async fn provision_csr<'a, C, M: RawMutex, const SUBS: usize>(
        mqtt: &embedded_mqtt::MqttClient<'a, M, SUBS>,
        template_name: &str,
        parameters: Option<impl Serialize>,
        csr: &str,
        credential_handler: &mut impl CredentialHandler,
    ) -> Result<Option<C>, Error>
    where
        C: DeserializeOwned,
    {
        Self::provision_inner(
            mqtt,
            template_name,
            parameters,
            Some(csr),
            credential_handler,
            PayloadFormat::Json,
        )
        .await
    }

    #[cfg(feature = "provision_cbor")]
    pub async fn provision_cbor<'a, C, M: RawMutex, const SUBS: usize>(
        mqtt: &'a embedded_mqtt::MqttClient<'a, M, SUBS>,
        template_name: &str,
        parameters: Option<impl Serialize>,
        credential_handler: &mut impl CredentialHandler,
    ) -> Result<Option<C>, Error>
    where
        C: DeserializeOwned,
    {
        Self::provision_inner(
            mqtt,
            template_name,
            parameters,
            None,
            credential_handler,
            PayloadFormat::Cbor,
        )
        .await
    }

    #[cfg(feature = "provision_cbor")]
    pub async fn provision_csr_cbor<'a, C, M: RawMutex, const SUBS: usize>(
        mqtt: &embedded_mqtt::MqttClient<'a, M, SUBS>,
        template_name: &str,
        parameters: Option<impl Serialize>,
        csr: &str,
        credential_handler: &mut impl CredentialHandler,
    ) -> Result<Option<C>, Error>
    where
        C: DeserializeOwned,
    {
        Self::provision_inner(
            mqtt,
            template_name,
            parameters,
            Some(csr),
            credential_handler,
            PayloadFormat::Cbor,
        )
        .await
    }

    #[cfg(feature = "provision_cbor")]
    async fn provision_inner<'a, C, M: RawMutex, const SUBS: usize>(
        mqtt: &embedded_mqtt::MqttClient<'a, M, SUBS>,
        template_name: &str,
        parameters: Option<impl Serialize>,
        csr: Option<&str>,
        credential_handler: &mut impl CredentialHandler,
        payload_format: PayloadFormat,
    ) -> Result<Option<C>, Error>
    where
        C: DeserializeOwned,
    {
        use crate::provisioning::data_types::CreateCertificateFromCsrResponse;
        let mut create_subscription = Self::begin(mqtt, csr, payload_format).await?;
        let mut message = create_subscription
            .next()
            .await
            .ok_or(Error::InvalidState)?;

        let ownership_token = match Topic::from_str(message.topic_name()) {
            Some(Topic::CreateKeysAndCertificateAccepted(format)) => {
                let response = Self::deserialize::<CreateKeysAndCertificateResponse, SUBS>(
                    format,
                    &mut message,
                )?;

                credential_handler
                    .store_credentials(Credentials {
                        certificate_id: response.certificate_id,
                        certificate_pem: response.certificate_pem,
                        private_key: Some(response.private_key),
                    })
                    .await?;

                response.certificate_ownership_token
            }

            Some(Topic::CreateCertificateFromCsrAccepted(format)) => {
                let response = Self::deserialize::<CreateCertificateFromCsrResponse, SUBS>(
                    format,
                    &mut message,
                )?;

                credential_handler
                    .store_credentials(Credentials {
                        certificate_id: response.certificate_id,
                        certificate_pem: response.certificate_pem,
                        private_key: None,
                    })
                    .await?;

                response.certificate_ownership_token
            }

            // Error happened!
            Some(
                Topic::CreateKeysAndCertificateRejected(format)
                | Topic::CreateCertificateFromCsrRejected(format),
            ) => {
                return Err(Self::handle_error(format, message).unwrap_err());
            }

            t => {
                warn!("Got unexpected packet on topic {:?}", t);

                return Err(Error::InvalidState);
            }
        };

        let register_request = RegisterThingRequest {
            certificate_ownership_token: &ownership_token,
            parameters,
        };

        let payload = DeferredPayload::new(
            |buf| {
                Ok(match payload_format {
                    #[cfg(feature = "provision_cbor")]
                    PayloadFormat::Cbor => {
                        let mut serializer =
                            serde_cbor::ser::Serializer::new(serde_cbor::ser::SliceWrite::new(buf));
                        register_request
                            .serialize(&mut serializer)
                            .map_err(|_| EncodingError::BufferSize)?;
                        serializer.into_inner().bytes_written()
                    }
                    PayloadFormat::Json => serde_json_core::to_slice(&register_request, buf)
                        .map_err(|_| EncodingError::BufferSize)?,
                })
            },
            1024,
        );

        debug!("Starting RegisterThing");

        let mut register_subscription = mqtt
            .subscribe::<1>(Subscribe::new(&[SubscribeTopic {
                topic_path: Topic::RegisterThingAccepted(template_name, payload_format)
                    .format::<150>()?
                    .as_str(),
                maximum_qos: QoS::AtLeastOnce,
                no_local: false,
                retain_as_published: false,
                retain_handling: RetainHandling::SendAtSubscribeTime,
            }]))
            .await
            .map_err(|e| {
                error!("Failed subscription to RegisterThingAny! {:?}", e);
                Error::Mqtt
            })?;

        mqtt.publish(Publish {
            dup: false,
            qos: QoS::AtLeastOnce,
            retain: false,
            pid: None,
            topic_name: Topic::RegisterThing(template_name, payload_format)
                .format::<69>()?
                .as_str(),
            payload,
            properties: embedded_mqtt::Properties::Slice(&[]),
        })
        .await
        .map_err(|e| {
            error!("Failed publish to RegisterThing! {:?}", e);
            Error::Mqtt
        })?;

        drop(message);
        drop(create_subscription);

        let mut message = register_subscription
            .next()
            .await
            .ok_or(Error::InvalidState)?;

        match Topic::from_str(message.topic_name()) {
            Some(Topic::RegisterThingAccepted(_, format)) => {
                let response =
                    Self::deserialize::<RegisterThingResponse<'_, C>, SUBS>(format, &mut message)?;

                Ok(response.device_configuration)
            }

            // Error happened!
            Some(Topic::RegisterThingRejected(_, format)) => {
                Err(Self::handle_error(format, message).unwrap_err())
            }

            t => {
                trace!("{:?}", t);

                Err(Error::InvalidState)
            }
        }
    }

    async fn begin<'a, 'b, M: RawMutex, const SUBS: usize>(
        mqtt: &'b embedded_mqtt::MqttClient<'a, M, SUBS>,
        csr: Option<&str>,
        payload_format: PayloadFormat,
    ) -> Result<Subscription<'a, 'b, M, SUBS, 1>, Error> {
        if let Some(csr) = csr {
            let subscription = mqtt
                .subscribe::<1>(Subscribe::new(&[SubscribeTopic {
                    topic_path: Topic::CreateCertificateFromCsrAccepted(payload_format)
                        .format::<47>()?
                        .as_str(),
                    maximum_qos: QoS::AtLeastOnce,
                    no_local: false,
                    retain_as_published: false,
                    retain_handling: RetainHandling::SendAtSubscribeTime,
                }]))
                .await
                .map_err(|_| Error::Mqtt)?;

            let request = CreateCertificateFromCsrRequest {
                certificate_signing_request: csr,
            };
<<<<<<< HEAD
            defmt::info!("a");
            // FIXME: Serialize directly into the publish payload through `DeferredPublish` API
=======

>>>>>>> cff8bee9
            let payload = DeferredPayload::new(
                |buf| {
                    Ok(match payload_format {
                        #[cfg(feature = "provision_cbor")]
                        PayloadFormat::Cbor => {
                            let mut serializer = serde_cbor::ser::Serializer::new(
                                serde_cbor::ser::SliceWrite::new(buf),
                            );
                            request
                                .serialize(&mut serializer)
                                .map_err(|_| EncodingError::BufferSize)?;
                            serializer.into_inner().bytes_written()
                        }
                        PayloadFormat::Json => serde_json_core::to_slice(&request, buf)
                            .map_err(|_| EncodingError::BufferSize)?,
                    })
                },
                1024,
            );
            defmt::info!("b");

<<<<<<< HEAD
            let subscription = mqtt
                .subscribe::<1>(Subscribe::new(&[SubscribeTopic {
                    topic_path: Topic::CreateCertificateFromCsrAccepted(payload_format)
                        .format::<60>()?
                        .as_str(),
                    maximum_qos: QoS::AtLeastOnce,
                    no_local: false,
                    retain_as_published: false,
                    retain_handling: RetainHandling::SendAtSubscribeTime,
                }]))
                .await
                .map_err(|_| Error::Mqtt)?;
            defmt::info!("c");

=======
>>>>>>> cff8bee9
            mqtt.publish(Publish {
                dup: false,
                qos: QoS::AtLeastOnce,
                retain: false,
                pid: None,
                topic_name: Topic::CreateCertificateFromCsr(payload_format)
                    .format::<38>()?
                    .as_str(),
                payload,
                properties: embedded_mqtt::Properties::Slice(&[]),
            })
            .await
            .map_err(|_| Error::Mqtt)?;
            defmt::info!("d");

            Ok(subscription)
        } else {
            let subscription = mqtt
                .subscribe::<1>(Subscribe::new(&[SubscribeTopic {
                    topic_path: Topic::CreateKeysAndCertificateAny(payload_format)
                        .format::<31>()?
                        .as_str(),
                    maximum_qos: QoS::AtLeastOnce,
                    no_local: false,
                    retain_as_published: false,
                    retain_handling: RetainHandling::SendAtSubscribeTime,
                }]))
                .await
                .map_err(|_| Error::Mqtt)?;
            defmt::info!("e");

            mqtt.publish(Publish {
                dup: false,
                qos: QoS::AtLeastOnce,
                retain: false,
                pid: None,
                topic_name: Topic::CreateKeysAndCertificate(payload_format)
                    .format::<29>()?
                    .as_str(),
                payload: b"",
                properties: embedded_mqtt::Properties::Slice(&[]),
            })
            .await
            .map_err(|_| Error::Mqtt)?;
            defmt::info!("f");

            Ok(subscription)
        }
    }

    fn deserialize<'a, R: Deserialize<'a>, const SUBS: usize>(
        payload_format: PayloadFormat,
        message: &'a mut Message<'_, SUBS>,
    ) -> Result<R, Error> {
        trace!(
            "Accepted Topic {:?}. Payload len: {:?}",
            payload_format,
            message.payload().len()
        );

        Ok(match payload_format {
            #[cfg(feature = "provision_cbor")]
            PayloadFormat::Cbor => serde_cbor::de::from_mut_slice::<R>(message.payload_mut())?,
            PayloadFormat::Json => serde_json_core::from_slice::<R>(message.payload())?.0,
        })
    }

    fn handle_error<const SUBS: usize>(
        format: PayloadFormat,
        mut message: Message<'_, SUBS>,
    ) -> Result<(), Error> {
        error!(">> {:?}", message.topic_name());

        let response = match format {
            #[cfg(feature = "provision_cbor")]
            PayloadFormat::Cbor => {
                serde_cbor::de::from_mut_slice::<ErrorResponse>(message.payload_mut())?
            }
            PayloadFormat::Json => {
                serde_json_core::from_slice::<ErrorResponse>(message.payload())?.0
            }
        };

        error!("{:?}", response);

        Err(Error::Response(response.status_code))
    }
}<|MERGE_RESOLUTION|>--- conflicted
+++ resolved
@@ -304,12 +304,7 @@
             let request = CreateCertificateFromCsrRequest {
                 certificate_signing_request: csr,
             };
-<<<<<<< HEAD
-            defmt::info!("a");
-            // FIXME: Serialize directly into the publish payload through `DeferredPublish` API
-=======
-
->>>>>>> cff8bee9
+
             let payload = DeferredPayload::new(
                 |buf| {
                     Ok(match payload_format {
@@ -331,23 +326,6 @@
             );
             defmt::info!("b");
 
-<<<<<<< HEAD
-            let subscription = mqtt
-                .subscribe::<1>(Subscribe::new(&[SubscribeTopic {
-                    topic_path: Topic::CreateCertificateFromCsrAccepted(payload_format)
-                        .format::<60>()?
-                        .as_str(),
-                    maximum_qos: QoS::AtLeastOnce,
-                    no_local: false,
-                    retain_as_published: false,
-                    retain_handling: RetainHandling::SendAtSubscribeTime,
-                }]))
-                .await
-                .map_err(|_| Error::Mqtt)?;
-            defmt::info!("c");
-
-=======
->>>>>>> cff8bee9
             mqtt.publish(Publish {
                 dup: false,
                 qos: QoS::AtLeastOnce,
