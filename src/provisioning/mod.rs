pub mod data_types;
mod error;
pub mod topics;

use core::future::Future;

use embassy_sync::blocking_mutex::raw::RawMutex;
use embedded_mqtt::{
    DeferredPayload, EncodingError, Message, Publish, QoS, RetainHandling, Subscribe,
    SubscribeTopic, Subscription,
};
use futures::StreamExt;
use serde::{de::DeserializeOwned, Deserialize, Serialize};

pub use error::Error;

use self::{
    data_types::{
        CreateCertificateFromCsrRequest, CreateCertificateFromCsrResponse,
        CreateKeysAndCertificateResponse, ErrorResponse, RegisterThingRequest,
        RegisterThingResponse,
    },
    topics::{PayloadFormat, Topic},
};

pub trait CredentialHandler {
    fn store_credentials(
        &mut self,
        credentials: Credentials<'_>,
    ) -> impl Future<Output = Result<(), Error>>;
}

#[derive(Debug)]
pub struct Credentials<'a> {
    pub certificate_id: &'a str,
    pub certificate_pem: &'a str,
    pub private_key: Option<&'a str>,
}

pub struct FleetProvisioner;

impl FleetProvisioner {
    pub async fn provision<'a, C, M: RawMutex, const SUBS: usize>(
        mqtt: &'a embedded_mqtt::MqttClient<'a, M, SUBS>,
        template_name: &str,
        parameters: Option<impl Serialize>,
        credential_handler: &mut impl CredentialHandler,
    ) -> Result<Option<C>, Error>
    where
        C: DeserializeOwned,
    {
        Self::provision_inner(
            mqtt,
            template_name,
            parameters,
            None,
            credential_handler,
            PayloadFormat::Json,
        )
        .await
    }

    pub async fn provision_csr<'a, C, M: RawMutex, const SUBS: usize>(
        mqtt: &embedded_mqtt::MqttClient<'a, M, SUBS>,
        template_name: &str,
        parameters: Option<impl Serialize>,
        csr: &str,
        credential_handler: &mut impl CredentialHandler,
    ) -> Result<Option<C>, Error>
    where
        C: DeserializeOwned,
    {
        Self::provision_inner(
            mqtt,
            template_name,
            parameters,
            Some(csr),
            credential_handler,
            PayloadFormat::Json,
        )
        .await
    }

    #[cfg(feature = "provision_cbor")]
    pub async fn provision_cbor<'a, C, M: RawMutex, const SUBS: usize>(
        mqtt: &'a embedded_mqtt::MqttClient<'a, M, SUBS>,
        template_name: &str,
        parameters: Option<impl Serialize>,
        credential_handler: &mut impl CredentialHandler,
    ) -> Result<Option<C>, Error>
    where
        C: DeserializeOwned,
    {
        Self::provision_inner(
            mqtt,
            template_name,
            parameters,
            None,
            credential_handler,
            PayloadFormat::Cbor,
        )
        .await
    }

    #[cfg(feature = "provision_cbor")]
    pub async fn provision_csr_cbor<'a, C, M: RawMutex, const SUBS: usize>(
        mqtt: &embedded_mqtt::MqttClient<'a, M, SUBS>,
        template_name: &str,
        parameters: Option<impl Serialize>,
        csr: &str,
        credential_handler: &mut impl CredentialHandler,
    ) -> Result<Option<C>, Error>
    where
        C: DeserializeOwned,
    {
        Self::provision_inner(
            mqtt,
            template_name,
            parameters,
            Some(csr),
            credential_handler,
            PayloadFormat::Cbor,
        )
        .await
    }

    #[cfg(feature = "provision_cbor")]
    async fn provision_inner<'a, C, M: RawMutex, const SUBS: usize>(
        mqtt: &embedded_mqtt::MqttClient<'a, M, SUBS>,
        template_name: &str,
        parameters: Option<impl Serialize>,
        csr: Option<&str>,
        credential_handler: &mut impl CredentialHandler,
        payload_format: PayloadFormat,
    ) -> Result<Option<C>, Error>
    where
        C: DeserializeOwned,
    {
<<<<<<< HEAD
        use crate::provisioning::data_types::CreateCertificateFromCsrResponse;
=======
>>>>>>> f4246084
        let mut create_subscription = Self::begin(mqtt, csr, payload_format).await?;
        let mut message = create_subscription
            .next()
            .await
            .ok_or(Error::InvalidState)?;

        let ownership_token = match Topic::from_str(message.topic_name()) {
            Some(Topic::CreateKeysAndCertificateAccepted(format)) => {
                let response = Self::deserialize::<CreateKeysAndCertificateResponse, SUBS>(
                    format,
                    &mut message,
                )?;

                credential_handler
                    .store_credentials(Credentials {
                        certificate_id: response.certificate_id,
                        certificate_pem: response.certificate_pem,
                        private_key: Some(response.private_key),
                    })
                    .await?;

                response.certificate_ownership_token
            }

            Some(Topic::CreateCertificateFromCsrAccepted(format)) => {
                let response = Self::deserialize::<CreateCertificateFromCsrResponse, SUBS>(
                    format,
                    &mut message,
                )?;

                credential_handler
                    .store_credentials(Credentials {
                        certificate_id: response.certificate_id,
                        certificate_pem: response.certificate_pem,
                        private_key: None,
                    })
                    .await?;

                response.certificate_ownership_token
            }

            // Error happened!
            Some(
                Topic::CreateKeysAndCertificateRejected(format)
                | Topic::CreateCertificateFromCsrRejected(format),
            ) => {
                return Err(Self::handle_error(format, message).unwrap_err());
            }

            t => {
                warn!("Got unexpected packet on topic {:?}", t);

                return Err(Error::InvalidState);
            }
        };

        let register_request = RegisterThingRequest {
            certificate_ownership_token: &ownership_token,
            parameters,
        };

        let payload = DeferredPayload::new(
            |buf| {
                Ok(match payload_format {
                    #[cfg(feature = "provision_cbor")]
                    PayloadFormat::Cbor => {
                        let mut serializer =
                            serde_cbor::ser::Serializer::new(serde_cbor::ser::SliceWrite::new(buf));
                        register_request
                            .serialize(&mut serializer)
                            .map_err(|_| EncodingError::BufferSize)?;
                        serializer.into_inner().bytes_written()
                    }
                    PayloadFormat::Json => serde_json_core::to_slice(&register_request, buf)
                        .map_err(|_| EncodingError::BufferSize)?,
                })
            },
            1024,
        );

        debug!("Starting RegisterThing");

        let mut register_subscription = mqtt
            .subscribe::<1>(Subscribe::new(&[SubscribeTopic {
                topic_path: Topic::RegisterThingAccepted(template_name, payload_format)
                    .format::<150>()?
                    .as_str(),
                maximum_qos: QoS::AtLeastOnce,
                no_local: false,
                retain_as_published: false,
                retain_handling: RetainHandling::SendAtSubscribeTime,
            }]))
            .await?;

        mqtt.publish(Publish {
            dup: false,
            qos: QoS::AtLeastOnce,
            retain: false,
            pid: None,
            topic_name: Topic::RegisterThing(template_name, payload_format)
                .format::<69>()?
                .as_str(),
            payload,
            properties: embedded_mqtt::Properties::Slice(&[]),
        })
        .await?;

        drop(message);
        drop(create_subscription);

        let mut message = register_subscription
            .next()
            .await
            .ok_or(Error::InvalidState)?;

        match Topic::from_str(message.topic_name()) {
            Some(Topic::RegisterThingAccepted(_, format)) => {
                let response =
                    Self::deserialize::<RegisterThingResponse<'_, C>, SUBS>(format, &mut message)?;

                Ok(response.device_configuration)
            }

            // Error happened!
            Some(Topic::RegisterThingRejected(_, format)) => {
                Err(Self::handle_error(format, message).unwrap_err())
            }

            t => {
                trace!("{:?}", t);

                Err(Error::InvalidState)
            }
        }
    }

    async fn begin<'a, 'b, M: RawMutex, const SUBS: usize>(
        mqtt: &'b embedded_mqtt::MqttClient<'a, M, SUBS>,
        csr: Option<&str>,
        payload_format: PayloadFormat,
    ) -> Result<Subscription<'a, 'b, M, SUBS, 2>, Error> {
        if let Some(csr) = csr {
            let subscription = mqtt
                .subscribe(Subscribe::new(&[
                    SubscribeTopic {
                        topic_path: Topic::CreateCertificateFromCsrRejected(payload_format)
                            .format::<47>()?
                            .as_str(),
                        maximum_qos: QoS::AtLeastOnce,
                        no_local: false,
                        retain_as_published: false,
                        retain_handling: RetainHandling::SendAtSubscribeTime,
                    },
                    SubscribeTopic {
                        topic_path: Topic::CreateCertificateFromCsrAccepted(payload_format)
                            .format::<47>()?
                            .as_str(),
                        maximum_qos: QoS::AtLeastOnce,
                        no_local: false,
                        retain_as_published: false,
                        retain_handling: RetainHandling::SendAtSubscribeTime,
                    },
                ]))
                .await?;

            let request = CreateCertificateFromCsrRequest {
                certificate_signing_request: csr,
            };

            let payload = DeferredPayload::new(
                |buf| {
                    Ok(match payload_format {
                        #[cfg(feature = "provision_cbor")]
                        PayloadFormat::Cbor => {
                            let mut serializer = serde_cbor::ser::Serializer::new(
                                serde_cbor::ser::SliceWrite::new(buf),
                            );
                            request
                                .serialize(&mut serializer)
                                .map_err(|_| EncodingError::BufferSize)?;
                            serializer.into_inner().bytes_written()
                        }
                        PayloadFormat::Json => serde_json_core::to_slice(&request, buf)
                            .map_err(|_| EncodingError::BufferSize)?,
                    })
                },
                csr.len() + 32,
            );

            mqtt.publish(Publish {
                dup: false,
                qos: QoS::AtLeastOnce,
                retain: false,
                pid: None,
                topic_name: Topic::CreateCertificateFromCsr(payload_format)
                    .format::<40>()?
                    .as_str(),
                payload,
                properties: embedded_mqtt::Properties::Slice(&[]),
            })
            .await?;

            Ok(subscription)
        } else {
            let subscription = mqtt
                .subscribe(Subscribe::new(&[
                    SubscribeTopic {
                        topic_path: Topic::CreateKeysAndCertificateAccepted(payload_format)
                            .format::<38>()?
                            .as_str(),
                        maximum_qos: QoS::AtLeastOnce,
                        no_local: false,
                        retain_as_published: false,
                        retain_handling: RetainHandling::SendAtSubscribeTime,
                    },
                    SubscribeTopic {
                        topic_path: Topic::CreateKeysAndCertificateRejected(payload_format)
                            .format::<38>()?
                            .as_str(),
                        maximum_qos: QoS::AtLeastOnce,
                        no_local: false,
                        retain_as_published: false,
                        retain_handling: RetainHandling::SendAtSubscribeTime,
                    },
                ]))
                .await?;

            mqtt.publish(Publish {
                dup: false,
                qos: QoS::AtLeastOnce,
                retain: false,
                pid: None,
                topic_name: Topic::CreateKeysAndCertificate(payload_format)
                    .format::<29>()?
                    .as_str(),
                payload: b"",
                properties: embedded_mqtt::Properties::Slice(&[]),
            })
            .await?;

            Ok(subscription)
        }
    }

    fn deserialize<'a, R: Deserialize<'a>, const SUBS: usize>(
        payload_format: PayloadFormat,
        message: &'a mut Message<'_, SUBS>,
    ) -> Result<R, Error> {
        trace!(
            "Accepted Topic {:?}. Payload len: {:?}",
            payload_format,
            message.payload().len()
        );

        Ok(match payload_format {
            #[cfg(feature = "provision_cbor")]
            PayloadFormat::Cbor => serde_cbor::de::from_mut_slice::<R>(message.payload_mut())?,
            PayloadFormat::Json => serde_json_core::from_slice::<R>(message.payload())?.0,
        })
    }

    fn handle_error<const SUBS: usize>(
        format: PayloadFormat,
        mut message: Message<'_, SUBS>,
    ) -> Result<(), Error> {
        error!(">> {:?}", message.topic_name());

        let response = match format {
            #[cfg(feature = "provision_cbor")]
            PayloadFormat::Cbor => {
                serde_cbor::de::from_mut_slice::<ErrorResponse>(message.payload_mut())?
            }
            PayloadFormat::Json => {
                serde_json_core::from_slice::<ErrorResponse>(message.payload())?.0
            }
        };

        error!("{:?}", response);

        Err(Error::Response(response.status_code))
    }
}<|MERGE_RESOLUTION|>--- conflicted
+++ resolved
@@ -136,10 +136,6 @@
     where
         C: DeserializeOwned,
     {
-<<<<<<< HEAD
-        use crate::provisioning::data_types::CreateCertificateFromCsrResponse;
-=======
->>>>>>> f4246084
         let mut create_subscription = Self::begin(mqtt, csr, payload_format).await?;
         let mut message = create_subscription
             .next()
