--- conflicted
+++ resolved
@@ -427,13 +427,6 @@
     pub async fn get_shadow(&mut self) -> Result<S, Error> {
         let new_desired = self.handler.get_shadow().await?;
         debug!("Persisting new state after get shadow request");
-<<<<<<< HEAD
-        let mut state = self.dao.read().await?;
-        state.apply_patch(new_desired);
-
-        self.dao.write(&state).await?;
-        Ok(state)
-=======
         match self.dao.read().await {
             Ok(mut state) => {
                 state.apply_patch(new_desired);
@@ -447,7 +440,6 @@
                 Ok(state)
             }
         }
->>>>>>> f3827b93
     }
 
     /// Update the state of the shadow.
